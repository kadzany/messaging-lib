# If you prefer the allow list template instead of the deny list, see community template:
# https://github.com/github/gitignore/blob/main/community/Golang/Go.AllowList.gitignore
#
# Binaries for programs and plugins
*.exe
*.exe~
*.dll
*.so
*.dylib

# Test binary, built with `go test -c`
*.test

# Output of the go coverage tool, specifically when used with LiteIDE
*.out

# Dependency directories (remove the comment below to include it)
# vendor/

# Go workspace file
go.work
go.work.sum

<<<<<<< HEAD
test
=======
*.code-workspace
>>>>>>> 96a1ffa6
<|MERGE_RESOLUTION|>--- conflicted
+++ resolved
@@ -21,8 +21,7 @@
 go.work
 go.work.sum
 
-<<<<<<< HEAD
+
 test
-=======
-*.code-workspace
->>>>>>> 96a1ffa6
+
+*.code-workspace